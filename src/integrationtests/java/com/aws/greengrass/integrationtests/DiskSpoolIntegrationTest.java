/*
 * Copyright Amazon.com, Inc. or its affiliates. All Rights Reserved.
 * SPDX-License-Identifier: Apache-2.0
 */

package com.aws.greengrass.integrationtests;

import com.aws.greengrass.dependency.State;
import com.aws.greengrass.deployment.DeviceConfiguration;
import com.aws.greengrass.disk.spool.DiskSpool;
import com.aws.greengrass.disk.spool.DiskSpoolDAO;
import com.aws.greengrass.lifecyclemanager.GreengrassService;
import com.aws.greengrass.lifecyclemanager.Kernel;
import com.aws.greengrass.mqttclient.spool.Spool;
import com.aws.greengrass.mqttclient.spool.SpoolMessage;
import com.aws.greengrass.mqttclient.spool.SpoolerStoreException;
import com.aws.greengrass.mqttclient.v5.Publish;
import com.aws.greengrass.mqttclient.v5.QOS;
import com.aws.greengrass.testcommons.testutilities.GGExtension;
import org.junit.jupiter.api.AfterEach;
import org.junit.jupiter.api.BeforeEach;
import org.junit.jupiter.api.Test;
import org.junit.jupiter.api.extension.ExtendWith;
import org.junit.jupiter.api.io.TempDir;
import org.mockito.junit.jupiter.MockitoExtension;

import java.io.IOException;
import java.io.RandomAccessFile;
import java.nio.charset.StandardCharsets;
import java.nio.file.Files;
import java.nio.file.Path;
import java.sql.Connection;
import java.sql.DatabaseMetaData;
import java.sql.DriverManager;
import java.sql.ResultSet;
import java.sql.SQLException;
import java.util.concurrent.CountDownLatch;
import java.util.concurrent.TimeUnit;

import static java.nio.file.Files.deleteIfExists;
import static org.junit.jupiter.api.Assertions.assertEquals;
import static org.junit.jupiter.api.Assertions.assertTrue;

@ExtendWith({GGExtension.class, MockitoExtension.class})
public class DiskSpoolIntegrationTest extends BaseITCase {
    @TempDir
    Path rootDir;
    private static final long TEST_TIME_OUT_SEC = 30L;
    private Kernel kernel;
    private DiskSpool diskSpool;
    private DiskSpoolDAO dao;
    private DeviceConfiguration deviceConfiguration;
    private Spool spooler;
    private Path spoolerDatabaseFile;
    private static final String DATABASE_FILE_NAME = "spooler.db";
    private static final String DATABASE_FORMAT = "jdbc:sqlite:%s";


    @BeforeEach
    void beforeEach() throws InterruptedException, IOException {
        System.setProperty("aws.greengrass.scanSelfClasspath", "true");
        startKernelWithConfig();
        spoolerDatabaseFile = kernel.getNucleusPaths()
                .workPath(DiskSpool.PERSISTENCE_SERVICE_NAME)
                .resolve(DATABASE_FILE_NAME);
    }

    @AfterEach
    void afterEach() throws IOException {
        clearDB();
        kernel.shutdown();
    }

    private void clearDB() throws IOException {
        deleteIfExists(spoolerDatabaseFile);
    }

    @Test
    void GIVEN_disk_spool_plugin_WHEN_kernel_starts_THEN_database_file_instantiated() {
        assertTrue(Files.exists(spoolerDatabaseFile));
    }

    @Test
    void GIVEN_disk_spool_plugin_WHEN_kernel_starts_THEN_database_table_created_correctly()
            throws SQLException {
        DriverManager.registerDriver(new org.sqlite.JDBC());
        try(Connection conn = DriverManager.getConnection(String.format(DATABASE_FORMAT, spoolerDatabaseFile))) {
            DatabaseMetaData databaseMetaData = conn.getMetaData();

            //check if table is created correctly
            try (ResultSet tables = databaseMetaData.getTables(null, null, null, new String[]{"TABLE"})) {
                assertTrue(tables.next());
                assertEquals("spooler", tables.getString("TABLE_NAME"));
            }
            try (ResultSet columns = databaseMetaData.getColumns(null, null, "spooler", null)) {
                assertTrue(columns.next());
                assertEquals("message_id", columns.getString("COLUMN_NAME"));

                assertTrue(columns.next());
                assertEquals("retried", columns.getString("COLUMN_NAME"));

                assertTrue(columns.next());
                assertEquals("topic", columns.getString("COLUMN_NAME"));

                assertTrue(columns.next());
                assertEquals("qos", columns.getString("COLUMN_NAME"));

                assertTrue(columns.next());
                assertEquals("retain", columns.getString("COLUMN_NAME"));

                assertTrue(columns.next());
                assertEquals("payload", columns.getString("COLUMN_NAME"));
            }
        }
    }

    @Test
<<<<<<< HEAD
    void GIVEN_disk_spool_plugin_WHEN_operation_fails_with_database_corruption_THEN_database_recreated_AND_next_operation_successful()
=======
    void GIVEN_disk_spool_plugin_WHEN_database_corrupted_THEN_database_recreated_AND_next_operation_successful()
>>>>>>> fc59fdc6
            throws IOException, SQLException {

        deviceConfiguration = new DeviceConfiguration(kernel);
        dao = new DiskSpoolDAO(kernel.getNucleusPaths());
        diskSpool = new DiskSpool(kernel.getConfig().getRoot(), dao);

        String message1 = "Message1";
        Publish request1 = createTestPublishRequestWithMessage(message1);
        String message2 = "Message2";
        Publish request2 = createTestPublishRequestWithMessage(message2);

        // Add first message
        SpoolMessage spoolMessage1 = SpoolMessage.builder().id(1L).request(request1).build();
        diskSpool.add(1L, spoolMessage1);
        String readMessage1 = new String (diskSpool.getMessageById(1L).getRequest().getPayload(), StandardCharsets.UTF_8);
        assertEquals(message1, readMessage1);

        // Corrupt Database
        try(RandomAccessFile f = new RandomAccessFile(spoolerDatabaseFile.toFile(), "rw")) {
            f.seek(100);
            f.writeBytes("Garbage");
        }

        // Successfully add Second Message
        SpoolMessage spoolMessage3 = SpoolMessage.builder().id(2L).request(request2).build();
        diskSpool.add(2L, spoolMessage3);
        String readMessage3 = new String (diskSpool.getMessageById(2L).getRequest().getPayload(), StandardCharsets.UTF_8);
        assertEquals(message2, readMessage3);
    }

    @Test
    void GIVEN_persistence_spool_plugin_WHEN_nucleus_restarts_THEN_database_persists() throws SpoolerStoreException, InterruptedException {
        deviceConfiguration = new DeviceConfiguration(kernel);
        spooler = new Spool(deviceConfiguration, kernel);

        String message1 = "Message1";
        Publish request1 = createTestPublishRequestWithMessage(message1);
        String message2 = "Message2";
        Publish request2 = createTestPublishRequestWithMessage(message2);
        String message3 = "Message3";
        Publish request3 = createTestPublishRequestWithMessage(message3);

        // Add messages
        spooler.addMessage(request1);
        spooler.addMessage(request2);
        spooler.addMessage(request3);

        kernel.shutdown();
        startKernelWithConfig();
        spooler = new Spool(deviceConfiguration, kernel);

        // Read messages
        String readMessage1 = new String (spooler.getMessageById(0L).getRequest().getPayload(), StandardCharsets.UTF_8);
        String readMessage2 = new String (spooler.getMessageById(1L).getRequest().getPayload(), StandardCharsets.UTF_8);
        String readMessage3 = new String (spooler.getMessageById(2L).getRequest().getPayload(), StandardCharsets.UTF_8);

        assertEquals(message1, readMessage1);
        assertEquals(message2, readMessage2);
        assertEquals(message3, readMessage3);
    }

    private void startKernelWithConfig() throws InterruptedException {
        kernel = new Kernel();
        CountDownLatch diskSpoolerRunning = new CountDownLatch(1);
        kernel.parseArgs("-r", rootDir.toAbsolutePath().toString(), "-i",
                getClass().getResource("config.yaml").toString());
        kernel.getContext().addGlobalStateChangeListener((GreengrassService service, State was, State newState) -> {
            if (service.getName().equals(DiskSpool.PERSISTENCE_SERVICE_NAME) && service.getState()
                    .equals(State.RUNNING)) {
                diskSpoolerRunning.countDown();
            }
        });
        kernel.launch();
        assertTrue(diskSpoolerRunning.await(TEST_TIME_OUT_SEC, TimeUnit.SECONDS));
    }

    private Publish createTestPublishRequestWithMessage(String message) {
        return Publish.builder().topic("spool").payload(message.getBytes(StandardCharsets.UTF_8))
                .qos(QOS.AT_LEAST_ONCE).messageExpiryIntervalSeconds(2L)
                .payloadFormat(Publish.PayloadFormatIndicator.BYTES).contentType("Test").build();
    }
}<|MERGE_RESOLUTION|>--- conflicted
+++ resolved
@@ -115,11 +115,7 @@
     }
 
     @Test
-<<<<<<< HEAD
-    void GIVEN_disk_spool_plugin_WHEN_operation_fails_with_database_corruption_THEN_database_recreated_AND_next_operation_successful()
-=======
     void GIVEN_disk_spool_plugin_WHEN_database_corrupted_THEN_database_recreated_AND_next_operation_successful()
->>>>>>> fc59fdc6
             throws IOException, SQLException {
 
         deviceConfiguration = new DeviceConfiguration(kernel);
