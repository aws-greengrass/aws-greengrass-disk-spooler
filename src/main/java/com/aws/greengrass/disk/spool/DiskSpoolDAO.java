/*
 * Copyright Amazon.com, Inc. or its affiliates. All Rights Reserved.
 * SPDX-License-Identifier: Apache-2.0
 */

package com.aws.greengrass.disk.spool;

<<<<<<< HEAD
import com.aws.greengrass.config.PlatformResolver;
import com.aws.greengrass.logging.api.Logger;
import com.aws.greengrass.logging.impl.LogManager;
=======
>>>>>>> f749b1e4
import com.aws.greengrass.mqttclient.spool.SpoolMessage;
import com.aws.greengrass.mqttclient.v5.Publish;
import com.aws.greengrass.mqttclient.v5.QOS;
import com.aws.greengrass.mqttclient.v5.UserProperty;
import com.aws.greengrass.util.NucleusPaths;

import java.io.ByteArrayInputStream;
import java.io.ByteArrayOutputStream;
import java.io.IOException;
import java.io.ObjectInputStream;
import java.io.ObjectOutputStream;
import java.nio.file.Path;
import java.sql.Connection;
import java.sql.DriverManager;
import java.sql.PreparedStatement;
import java.sql.ResultSet;
import java.sql.SQLException;
import java.sql.SQLTransientException;
import java.sql.Statement;
import java.sql.Types;
import java.util.ArrayList;
import java.util.List;
import java.util.concurrent.atomic.AtomicInteger;
import javax.inject.Inject;

import static com.aws.greengrass.disk.spool.DiskSpool.PERSISTENCE_SERVICE_NAME;
import static java.nio.file.Files.deleteIfExists;

public class DiskSpoolDAO {
    private final String url;
    protected static final String DATABASE_CONNECTION_URL = "jdbc:sqlite:%s";
    protected static final String DATABASE_FILE_NAME = "spooler.db";
    private final Path databasePath;
    private static final int MAX_TRY = 3;
    private static final int SQLITE_CORRUPT_CODE = 11;
    private static final Logger logger = LogManager.getLogger(DiskSpoolDAO.class);

    /**
     * This method will construct the database path.
     * @param paths The path to the working directory
     * @throws IOException when fails to set up the database
     */
    @Inject
    public DiskSpoolDAO(NucleusPaths paths) throws IOException {
<<<<<<< HEAD
        databasePath = paths.workPath(PERSISTENCE_SERVICE_NAME).resolve(DATABASE_FILE_NAME);
        if (PlatformResolver.isWindows) {
            url = String.format(DATABASE_WINDOWS_FORMAT, databasePath);
        } else  {
            url = String.format(DATABASE_DEFAULT_FORMAT, databasePath);
        }
=======
        Path databasePath = paths.workPath(PERSISTENCE_SERVICE_NAME).resolve(DATABASE_FILE_NAME);
        url = String.format(DATABASE_CONNECTION_URL, databasePath);
>>>>>>> f749b1e4

        try {
            setUpDatabase();
        } catch (SQLException e) {
            throw new IOException(e);
        }
    }

    /**
     * This method will query the existing database for the existing queue of MQTT request Ids
     * and return them in order.
     * @return ordered list of the existing ids in the persistent queue
     * @throws IOException when fails to get SpoolMessages by id
     */
    public Iterable<Long> getAllSpoolMessageIds() throws SQLException {
        List<Long> currentIds;
        String query = "SELECT message_id FROM spooler;";
<<<<<<< HEAD
        try(Connection conn = getDbInstance();
            PreparedStatement pstmt = conn.prepareStatement(query);
            ResultSet rs = executeQueryWithRetries(pstmt)) {
=======
        try (Connection conn = getDbInstance();
            Statement st = conn.createStatement();
            ResultSet rs = st.executeQuery(query)) {
>>>>>>> f749b1e4
            currentIds = getIdsFromRs(rs);
        } catch (SQLException e) {
            checkAndHandleCorruption(e);
            throw e;
        }
        return currentIds;
    }

    private List<Long> getIdsFromRs(ResultSet rs) throws SQLException {
        List<Long> currentIds = new ArrayList<>();
        while (rs.next()) {
            currentIds.add(rs.getLong("message_id"));
        }
        return currentIds;
    }

    /**
     * This method will query a SpoolMessage and return it given an id.
     * @param messageId the id of the SpoolMessage
     * @return SpoolMessage
     * @throws SQLException when fails to get a SpoolMessage by id
     */
    public SpoolMessage getSpoolMessageById(long messageId) throws SQLException {
        String query = "SELECT retried, topic, qos, retain, payload, userProperties, messageExpiryIntervalSeconds, "
                + "correlationData, responseTopic, payloadFormat, contentType FROM spooler WHERE message_id = ?;";
        try (Connection conn = getDbInstance();
            PreparedStatement pstmt = conn.prepareStatement(query)) {
            pstmt.setLong(1, messageId);
<<<<<<< HEAD
            try(ResultSet rs = executeQueryWithRetries(pstmt)) {
=======
            try (ResultSet rs = pstmt.executeQuery()) {
>>>>>>> f749b1e4
                return getSpoolMessageFromRs(messageId, rs);
            }
        } catch (SQLException e) {
            checkAndHandleCorruption(e);
            throw e;
        }
    }

    /**
     * This method will insert a SpoolMessage into the database.
     * @param message instance of SpoolMessage
     * @throws SQLException when fails to insert SpoolMessage in the database
     */
    public void insertSpoolMessage(SpoolMessage message) throws SQLException {
        String sqlString =
                "INSERT INTO spooler (message_id, retried, topic, qos, retain, payload, userProperties, "
                        + "messageExpiryIntervalSeconds, correlationData, responseTopic, payloadFormat, contentType) "
                        + "VALUES (?,?,?,?,?,?,?,?,?,?,?,?);";
        Publish request = message.getRequest();
        try (Connection conn = getDbInstance();
            PreparedStatement pstmt = conn.prepareStatement(sqlString)) {
            pstmt.setLong(1, message.getId());
            pstmt.setInt(2, message.getRetried().get());

            // MQTT 3 & 5 fields
            pstmt.setString(3, request.getTopic());
            pstmt.setInt(4, request.getQos().getValue());
            pstmt.setBoolean(5, request.isRetain());
            pstmt.setBytes(6, request.getPayload());

            if (request.getUserProperties() == null) {
                pstmt.setNull(7, Types.NULL);
            } else {
                try {
                    pstmt.setBytes(7, userPropertiesToByteArray(request.getUserProperties()));
                } catch (IOException e) {
                    throw new SQLException(e);
                }
            }
            if (request.getMessageExpiryIntervalSeconds() == null) {
                pstmt.setNull(8, Types.NULL);
            } else {
                pstmt.setLong(8, request.getMessageExpiryIntervalSeconds());
            }
            if (request.getCorrelationData() == null) {
                pstmt.setNull(9, Types.NULL);
            } else {
                pstmt.setBytes(9, request.getCorrelationData());
            }
            if (request.getResponseTopic() == null) {
                pstmt.setNull(10, Types.NULL);
            } else {
                pstmt.setString(10, request.getResponseTopic());
            }
            if (request.getPayloadFormat() == null) {
                pstmt.setNull(11, Types.NULL);
            } else {
                pstmt.setInt(11, request.getPayloadFormat().getValue());
            }
            if (request.getContentType() == null) {
                pstmt.setNull(12, Types.NULL);
            } else {
                pstmt.setString(12, request.getContentType());
            }
            executeUpdateWithRetries(pstmt);
        } catch (SQLException e) {
            System.out.print("in exception ");
            checkAndHandleCorruption(e);
            throw e;
        }
    }

    /**
     * This method will remove a SpoolMessage from the database given its id.
     * @param messageId the id of the SpoolMessage
     * @throws SQLException when fails to remove a SpoolMessage by id
     */
    public void removeSpoolMessageById(Long messageId) throws SQLException {
        String deleteSQL = "DELETE FROM spooler WHERE message_id = ?;";
        try (Connection conn = getDbInstance();
            PreparedStatement pstmt = conn.prepareStatement(deleteSQL)) {
            pstmt.setLong(1, messageId);
            executeUpdateWithRetries(pstmt);
        }
    }

<<<<<<< HEAD
    /**
     * This method creates a connection instance of the SQLite database.
     * @return Connection for SQLite database instance
     */
    public Connection getDbInstance() throws SQLException {
=======
    private Connection getDbInstance() throws SQLException {
>>>>>>> f749b1e4
        return DriverManager.getConnection(url);
    }

    public void setUpDatabase() throws SQLException {
        String tableCreationString = "CREATE TABLE IF NOT EXISTS spooler ("
                + "message_id INTEGER PRIMARY KEY, "
                + "retried INTEGER NOT NULL, "
                + "topic STRING NOT NULL,"
                + "qos INTEGER NOT NULL,"
                + "retain BOOLEAN,"
                + "payload BLOB,"
                + "userProperties BLOB,"
                + "messageExpiryIntervalSeconds INTEGER,"
                + "correlationData BLOB,"
                + "responseTopic STRING,"
                + "payloadFormat INTEGER,"
                + "contentType STRING"
                + ");";
        DriverManager.registerDriver(new org.sqlite.JDBC());
        try (Connection conn = getDbInstance();
            Statement st = conn.createStatement()) {
            //create new table if table doesn't exist
            st.executeUpdate(tableCreationString);
        }
    }

    private SpoolMessage getSpoolMessageFromRs(long messageId, ResultSet rs) throws SQLException {
        if (rs.next()) {
            Publish request = Publish.builder()
                    .qos(QOS.fromInt(rs.getInt("qos")))
                    .retain(rs.getBoolean("retain"))
                    .topic(rs.getString("topic"))
                    .payload(rs.getBytes("payload"))
                    .payloadFormat(Publish.PayloadFormatIndicator.fromInt(rs.getInt("payloadFormat")))
                    .messageExpiryIntervalSeconds(rs.getLong("messageExpiryIntervalSeconds"))
                    .responseTopic(rs.getString("responseTopic"))
                    .correlationData(rs.getBytes("correlationData"))
                    .contentType(rs.getString("contentType"))
                    .userProperties(byteArrayToUserProperties(rs.getBytes("userProperties"))).build();

            return SpoolMessage.builder()
                    .id(messageId)
                    .retried(new AtomicInteger(rs.getInt("retried")))
                    .request(request).build();
        } else {
            return null;
        }
    }

    private byte[] userPropertiesToByteArray(List<UserProperty> userProps) throws IOException {
        byte[] serialized;
        try (ByteArrayOutputStream baos = new ByteArrayOutputStream();
             ObjectOutputStream oos = new ObjectOutputStream(baos)) {
            oos.writeObject(userProps);
            oos.flush();
            serialized = baos.toByteArray();
        }
        return serialized;
    }

    private List<UserProperty> byteArrayToUserProperties(byte[] userProperties) {
        if (userProperties == null || userProperties.length == 0) {
            return null;
        }

        try (ObjectInputStream ois = new ObjectInputStream(new ByteArrayInputStream(userProperties))) {
            return (List<UserProperty>) ois.readObject();
        } catch (IOException | ClassNotFoundException e) {
            // TODO: Add logging and exception handling
        }
        return null;
    }

    private void executeUpdateWithRetries(PreparedStatement statement) throws SQLException {
        int count = 0;
        while(true) {
            try {
                statement.executeUpdate();
                break;
            } catch (SQLTransientException e) {
                if (++count == MAX_TRY) {
                    throw e;
                }
            }
        }
    }

    private ResultSet executeQueryWithRetries(PreparedStatement statement) throws SQLException {
        int count = 0;
        while(true) {
            try {
                return statement.executeQuery();
            } catch (SQLTransientException e) {
                if (++count == MAX_TRY) {
                    throw e;
                }
            }
        }
    }

    void checkAndHandleCorruption(SQLException e) throws SQLException {
        System.out.print("In handle corruption");
        if (e.getErrorCode() == SQLITE_CORRUPT_CODE) {
            logger.atWarn().log(String.format("Database %s is corrupted", databasePath));
            try {
                deleteIfExists(databasePath);
            } catch (IOException e2) {
                throw new SQLException(e2);
            }
            setUpDatabase();
        }
    }
}<|MERGE_RESOLUTION|>--- conflicted
+++ resolved
@@ -5,12 +5,9 @@
 
 package com.aws.greengrass.disk.spool;
 
-<<<<<<< HEAD
 import com.aws.greengrass.config.PlatformResolver;
 import com.aws.greengrass.logging.api.Logger;
 import com.aws.greengrass.logging.impl.LogManager;
-=======
->>>>>>> f749b1e4
 import com.aws.greengrass.mqttclient.spool.SpoolMessage;
 import com.aws.greengrass.mqttclient.v5.Publish;
 import com.aws.greengrass.mqttclient.v5.QOS;
@@ -55,17 +52,8 @@
      */
     @Inject
     public DiskSpoolDAO(NucleusPaths paths) throws IOException {
-<<<<<<< HEAD
         databasePath = paths.workPath(PERSISTENCE_SERVICE_NAME).resolve(DATABASE_FILE_NAME);
-        if (PlatformResolver.isWindows) {
-            url = String.format(DATABASE_WINDOWS_FORMAT, databasePath);
-        } else  {
-            url = String.format(DATABASE_DEFAULT_FORMAT, databasePath);
-        }
-=======
-        Path databasePath = paths.workPath(PERSISTENCE_SERVICE_NAME).resolve(DATABASE_FILE_NAME);
         url = String.format(DATABASE_CONNECTION_URL, databasePath);
->>>>>>> f749b1e4
 
         try {
             setUpDatabase();
@@ -83,15 +71,9 @@
     public Iterable<Long> getAllSpoolMessageIds() throws SQLException {
         List<Long> currentIds;
         String query = "SELECT message_id FROM spooler;";
-<<<<<<< HEAD
         try(Connection conn = getDbInstance();
             PreparedStatement pstmt = conn.prepareStatement(query);
             ResultSet rs = executeQueryWithRetries(pstmt)) {
-=======
-        try (Connection conn = getDbInstance();
-            Statement st = conn.createStatement();
-            ResultSet rs = st.executeQuery(query)) {
->>>>>>> f749b1e4
             currentIds = getIdsFromRs(rs);
         } catch (SQLException e) {
             checkAndHandleCorruption(e);
@@ -120,11 +102,7 @@
         try (Connection conn = getDbInstance();
             PreparedStatement pstmt = conn.prepareStatement(query)) {
             pstmt.setLong(1, messageId);
-<<<<<<< HEAD
             try(ResultSet rs = executeQueryWithRetries(pstmt)) {
-=======
-            try (ResultSet rs = pstmt.executeQuery()) {
->>>>>>> f749b1e4
                 return getSpoolMessageFromRs(messageId, rs);
             }
         } catch (SQLException e) {
@@ -211,15 +189,11 @@
         }
     }
 
-<<<<<<< HEAD
     /**
      * This method creates a connection instance of the SQLite database.
      * @return Connection for SQLite database instance
      */
     public Connection getDbInstance() throws SQLException {
-=======
-    private Connection getDbInstance() throws SQLException {
->>>>>>> f749b1e4
         return DriverManager.getConnection(url);
     }
 
